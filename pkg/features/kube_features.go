--- conflicted
+++ resolved
@@ -451,12 +451,8 @@
 	genericfeatures.APIResponseCompression:  {Default: false, PreRelease: utilfeature.Alpha},
 	genericfeatures.Initializers:            {Default: false, PreRelease: utilfeature.Alpha},
 	genericfeatures.APIListChunking:         {Default: true, PreRelease: utilfeature.Beta},
-<<<<<<< HEAD
-	genericfeatures.DryRun:                  {Default: false, PreRelease: utilfeature.Alpha},
+	genericfeatures.DryRun:                  {Default: true, PreRelease: utilfeature.Beta},
 	genericfeatures.ServerSideApply:         {Default: false, PreRelease: utilfeature.Alpha},
-=======
-	genericfeatures.DryRun:                  {Default: true, PreRelease: utilfeature.Beta},
->>>>>>> 2126045b
 
 	// inherited features from apiextensions-apiserver, relisted here to get a conflict if it is changed
 	// unintentionally on either side:
